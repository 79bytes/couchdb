--- conflicted
+++ resolved
@@ -19,12 +19,8 @@
   });
 
   Views.List = FauxtonAPI.View.extend({
-<<<<<<< HEAD
-    template: "databases/list",
     dbLimit: 10,
-=======
     template: "templates/databases/list",
->>>>>>> 9a2dfff3
     events: {
       "click button.all": "selectAll",
       "submit form.database-search": "switchDatabase"
