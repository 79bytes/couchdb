% Licensed under the Apache License, Version 2.0 (the "License"); you may not
% use this file except in compliance with the License. You may obtain a copy of
% the License at
%
%   http://www.apache.org/licenses/LICENSE-2.0
%
% Unless required by applicable law or agreed to in writing, software
% distributed under the License is distributed on an "AS IS" BASIS, WITHOUT
% WARRANTIES OR CONDITIONS OF ANY KIND, either express or implied. See the
% License for the specific language governing permissions and limitations under
% the License.

-module(couch_db).
-behaviour(gen_server).

-export([open/2,open_int/2,close/1,create/2,get_db_info/1,get_design_docs/1]).
-export([start_compact/1, cancel_compact/1]).
-export([open_ref_counted/2,is_idle/1,monitor/1,count_changes_since/2]).
-export([update_doc/3,update_doc/4,update_docs/4,update_docs/2,update_docs/3,delete_doc/3]).
-export([get_doc_info/2,get_full_doc_info/2,get_full_doc_infos/2]).
-export([open_doc/2,open_doc/3,open_doc_revs/4]).
-export([set_revs_limit/2,get_revs_limit/1]).
-export([get_missing_revs/2,name/1,get_update_seq/1,get_committed_update_seq/1]).
-export([enum_docs/4,enum_docs_since/5]).
-export([enum_docs_since_reduce_to_count/1,enum_docs_reduce_to_count/1]).
-export([increment_update_seq/1,get_purge_seq/1,purge_docs/2,get_last_purged/1]).
-export([start_link/3,open_doc_int/3,ensure_full_commit/1]).
-export([set_security/2,get_security/1]).
-export([init/1,terminate/2,handle_call/3,handle_cast/2,code_change/3,handle_info/2]).
-export([changes_since/4,changes_since/5,read_doc/2,new_revid/1]).
-export([check_is_admin/1, check_is_member/1]).
-export([reopen/1, is_system_db/1]).

-include("couch_db.hrl").


start_link(DbName, Filepath, Options) ->
    case open_db_file(Filepath, Options) of
    {ok, Fd} ->
        StartResult = gen_server:start_link(couch_db, {DbName, Filepath, Fd, Options}, []),
        unlink(Fd),
        StartResult;
    Else ->
        Else
    end.

open_db_file(Filepath, Options) ->
    case couch_file:open(Filepath, Options) of
    {ok, Fd} ->
        {ok, Fd};
    {error, enoent} ->
        % couldn't find file. is there a compact version? This can happen if
        % crashed during the file switch.
        case couch_file:open(Filepath ++ ".compact") of
        {ok, Fd} ->
            ?LOG_INFO("Found ~s~s compaction file, using as primary storage.", [Filepath, ".compact"]),
            ok = file:rename(Filepath ++ ".compact", Filepath),
            ok = couch_file:sync(Fd),
            {ok, Fd};
        {error, enoent} ->
            {not_found, no_db_file}
        end;
    Error ->
        Error
    end.


create(DbName, Options) ->
    couch_server:create(DbName, Options).

% this is for opening a database for internal purposes like the replicator
% or the view indexer. it never throws a reader error.
open_int(DbName, Options) ->
    couch_server:open(DbName, Options).

% this should be called anytime an http request opens the database.
% it ensures that the http userCtx is a valid reader
open(DbName, Options) ->
    case couch_server:open(DbName, Options) of
        {ok, Db} ->
            try
                check_is_member(Db),
                {ok, Db}
            catch
                throw:Error ->
                    close(Db),
                    throw(Error)
            end;
        Else -> Else
    end.

reopen(#db{main_pid = Pid, fd_ref_counter = OldRefCntr, user_ctx = UserCtx}) ->
    {ok, #db{fd_ref_counter = NewRefCntr} = NewDb} =
        gen_server:call(Pid, get_db, infinity),
    case NewRefCntr =:= OldRefCntr of
    true ->
        ok;
    false ->
        couch_ref_counter:add(NewRefCntr),
        catch couch_ref_counter:drop(OldRefCntr)
    end,
    {ok, NewDb#db{user_ctx = UserCtx}}.

is_system_db(#db{options = Options}) ->
    lists:member(sys_db, Options).

ensure_full_commit(#db{update_pid=UpdatePid,instance_start_time=StartTime}) ->
    ok = gen_server:call(UpdatePid, full_commit, infinity),
    {ok, StartTime}.

close(#db{fd_ref_counter=RefCntr}) ->
    couch_ref_counter:drop(RefCntr).

open_ref_counted(MainPid, OpenedPid) ->
    gen_server:call(MainPid, {open_ref_count, OpenedPid}).

is_idle(#db{main_pid = MainPid}) ->
    is_idle(MainPid);
is_idle(MainPid) ->
    gen_server:call(MainPid, is_idle).

monitor(#db{main_pid=MainPid}) ->
    erlang:monitor(process, MainPid).

start_compact(#db{update_pid=Pid}) ->
    gen_server:call(Pid, start_compact).

cancel_compact(#db{update_pid=Pid}) ->
    gen_server:call(Pid, cancel_compact).

delete_doc(Db, Id, Revisions) ->
    DeletedDocs = [#doc{id=Id, revs=[Rev], deleted=true} || Rev <- Revisions],
    {ok, [Result]} = update_docs(Db, DeletedDocs, []),
    {ok, Result}.

open_doc(Db, IdOrDocInfo) ->
    open_doc(Db, IdOrDocInfo, []).

open_doc(Db, Id, Options) ->
    increment_stat(Db, {couchdb, database_reads}),
    case open_doc_int(Db, Id, Options) of
    {ok, #doc{deleted=true}=Doc} ->
        case lists:member(deleted, Options) of
        true ->
            apply_open_options({ok, Doc},Options);
        false ->
            {not_found, deleted}
        end;
    Else ->
        apply_open_options(Else,Options)
    end.

apply_open_options({ok, Doc},Options) ->
    apply_open_options2(Doc,Options);
apply_open_options(Else,_Options) ->
    Else.

apply_open_options2(Doc,[]) ->
    {ok, Doc};
apply_open_options2(#doc{atts=Atts,revs=Revs}=Doc,
        [{atts_since, PossibleAncestors}|Rest]) ->
    RevPos = find_ancestor_rev_pos(Revs, PossibleAncestors),
    apply_open_options2(Doc#doc{atts=[A#att{data=
        if AttPos>RevPos -> Data; true -> stub end}
        || #att{revpos=AttPos,data=Data}=A <- Atts]}, Rest);
apply_open_options2(Doc, [ejson_body | Rest]) ->
    apply_open_options2(couch_doc:with_ejson_body(Doc), Rest);
apply_open_options2(Doc,[_|Rest]) ->
    apply_open_options2(Doc,Rest).


find_ancestor_rev_pos({_, []}, _AttsSinceRevs) ->
    0;
find_ancestor_rev_pos(_DocRevs, []) ->
    0;
find_ancestor_rev_pos({RevPos, [RevId|Rest]}, AttsSinceRevs) ->
    case lists:member({RevPos, RevId}, AttsSinceRevs) of
    true ->
        RevPos;
    false ->
        find_ancestor_rev_pos({RevPos - 1, Rest}, AttsSinceRevs)
    end.

open_doc_revs(Db, Id, Revs, Options) ->
    increment_stat(Db, {couchdb, database_reads}),
    [{ok, Results}] = open_doc_revs_int(Db, [{Id, Revs}], Options),
    {ok, [apply_open_options(Result, Options) || Result <- Results]}.

% Each returned result is a list of tuples:
% {Id, MissingRevs, PossibleAncestors}
% if no revs are missing, it's omitted from the results.
get_missing_revs(Db, IdRevsList) ->
    Results = get_full_doc_infos(Db, [Id1 || {Id1, _Revs} <- IdRevsList]),
    {ok, find_missing(IdRevsList, Results)}.

find_missing([], []) ->
    [];
find_missing([{Id, Revs}|RestIdRevs], [{ok, FullInfo} | RestLookupInfo]) ->
    case couch_key_tree:find_missing(FullInfo#full_doc_info.rev_tree, Revs) of
    [] ->
        find_missing(RestIdRevs, RestLookupInfo);
    MissingRevs ->
        #doc_info{revs=RevsInfo} = couch_doc:to_doc_info(FullInfo),
        LeafRevs = [Rev || #rev_info{rev=Rev} <- RevsInfo],
        % Find the revs that are possible parents of this rev
        PossibleAncestors =
        lists:foldl(fun({LeafPos, LeafRevId}, Acc) ->
            % this leaf is a "possible ancenstor" of the missing
            % revs if this LeafPos lessthan any of the missing revs
            case lists:any(fun({MissingPos, _}) ->
                    LeafPos < MissingPos end, MissingRevs) of
            true ->
                [{LeafPos, LeafRevId} | Acc];
            false ->
                Acc
            end
        end, [], LeafRevs),
        [{Id, MissingRevs, PossibleAncestors} |
                find_missing(RestIdRevs, RestLookupInfo)]
    end;
find_missing([{Id, Revs}|RestIdRevs], [not_found | RestLookupInfo]) ->
    [{Id, Revs, []} | find_missing(RestIdRevs, RestLookupInfo)].

get_doc_info(Db, Id) ->
    case get_full_doc_info(Db, Id) of
    {ok, DocInfo} ->
        {ok, couch_doc:to_doc_info(DocInfo)};
    Else ->
        Else
    end.

%   returns {ok, DocInfo} or not_found
get_full_doc_info(Db, Id) ->
    [Result] = get_full_doc_infos(Db, [Id]),
    Result.

get_full_doc_infos(Db, Ids) ->
    couch_btree:lookup(Db#db.fulldocinfo_by_id_btree, Ids).

increment_update_seq(#db{update_pid=UpdatePid}) ->
    gen_server:call(UpdatePid, increment_update_seq).

purge_docs(#db{update_pid=UpdatePid}, IdsRevs) ->
    gen_server:call(UpdatePid, {purge_docs, IdsRevs}).

get_committed_update_seq(#db{committed_update_seq=Seq}) ->
    Seq.

get_update_seq(#db{update_seq=Seq})->
    Seq.

get_purge_seq(#db{header=#db_header{purge_seq=PurgeSeq}})->
    PurgeSeq.

get_last_purged(#db{header=#db_header{purged_docs=nil}}) ->
    {ok, []};
get_last_purged(#db{fd=Fd, header=#db_header{purged_docs=PurgedPointer}}) ->
    couch_file:pread_term(Fd, PurgedPointer).

get_db_info(Db) ->
    #db{fd=Fd,
        header=#db_header{disk_version=DiskVersion},
        compactor_pid=Compactor,
        update_seq=SeqNum,
        name=Name,
        instance_start_time=StartTime,
        committed_update_seq=CommittedUpdateSeq,
        fulldocinfo_by_id_btree = IdBtree,
        docinfo_by_seq_btree = SeqBtree,
        local_docs_btree = LocalBtree
    } = Db,
    {ok, Size} = couch_file:bytes(Fd),
    {ok, DbReduction} = couch_btree:full_reduce(IdBtree),
    InfoList = [
        {db_name, Name},
        {doc_count, element(1, DbReduction)},
        {doc_del_count, element(2, DbReduction)},
        {update_seq, SeqNum},
        {purge_seq, couch_db:get_purge_seq(Db)},
        {compact_running, Compactor/=nil},
        {disk_size, Size},
        {data_size, db_data_size(DbReduction, [SeqBtree, IdBtree, LocalBtree])},
        {instance_start_time, StartTime},
        {disk_format_version, DiskVersion},
        {committed_update_seq, CommittedUpdateSeq}
        ],
    {ok, InfoList}.

db_data_size({_Count, _DelCount}, _Trees) ->
    % pre 1.2 format, upgraded on compaction
    null;
db_data_size({_Count, _DelCount, nil}, _Trees) ->
    null;
db_data_size({_Count, _DelCount, DocAndAttsSize}, Trees) ->
    sum_tree_sizes(DocAndAttsSize, Trees).

sum_tree_sizes(Acc, []) ->
    Acc;
sum_tree_sizes(Acc, [T | Rest]) ->
    case couch_btree:size(T) of
    nil ->
        null;
    Sz ->
        sum_tree_sizes(Acc + Sz, Rest)
    end.

get_design_docs(#db{fulldocinfo_by_id_btree = IdBtree}) ->
    FoldFun = skip_deleted(fun
        (#full_doc_info{deleted = true}, _Reds, Acc) ->
            {ok, Acc};
        (#full_doc_info{id= <<"_design/",_/binary>>}=FullDocInfo, _Reds, Acc) ->
            {ok, [FullDocInfo | Acc]};
        (_, _Reds, Acc) ->
            {stop, Acc}
    end),
    KeyOpts = [{start_key, <<"_design/">>}, {end_key_gt, <<"_design0">>}],
    {ok, _, Docs} = couch_btree:fold(IdBtree, FoldFun, [], KeyOpts),
    Docs.

check_is_admin(#db{user_ctx=#user_ctx{name=Name,roles=Roles}}=Db) ->
    {Admins} = get_admins(Db),
    AdminRoles = [<<"_admin">> | couch_util:get_value(<<"roles">>, Admins, [])],
    AdminNames = couch_util:get_value(<<"names">>, Admins,[]),
    case AdminRoles -- Roles of
    AdminRoles -> % same list, not an admin role
        case AdminNames -- [Name] of
        AdminNames -> % same names, not an admin
            throw({unauthorized, <<"You are not a db or server admin.">>});
        _ ->
            ok
        end;
    _ ->
        ok
    end.

check_is_member(#db{user_ctx=#user_ctx{name=Name,roles=Roles}=UserCtx}=Db) ->
    case (catch check_is_admin(Db)) of
    ok -> ok;
    _ ->
        {Members} = get_members(Db),
        ReaderRoles = couch_util:get_value(<<"roles">>, Members,[]),
        WithAdminRoles = [<<"_admin">> | ReaderRoles],
        ReaderNames = couch_util:get_value(<<"names">>, Members,[]),
        case ReaderRoles ++ ReaderNames of
        [] -> ok; % no readers == public access
        _Else ->
            case WithAdminRoles -- Roles of
            WithAdminRoles -> % same list, not an reader role
                case ReaderNames -- [Name] of
                ReaderNames -> % same names, not a reader
                    ?LOG_DEBUG("Not a reader: UserCtx ~p vs Names ~p Roles ~p",[UserCtx, ReaderNames, WithAdminRoles]),
                    throw({unauthorized, <<"You are not authorized to access this db.">>});
                _ ->
                    ok
                end;
            _ ->
                ok
            end
        end
    end.

get_admins(#db{security=SecProps}) ->
    couch_util:get_value(<<"admins">>, SecProps, {[]}).

get_members(#db{security=SecProps}) ->
    % we fallback to readers here for backwards compatibility
    couch_util:get_value(<<"members">>, SecProps,
        couch_util:get_value(<<"readers">>, SecProps, {[]})).

get_security(#db{security=SecProps}) ->
    {SecProps}.

set_security(#db{update_pid=Pid}=Db, {NewSecProps}) when is_list(NewSecProps) ->
    check_is_admin(Db),
    ok = validate_security_object(NewSecProps),
    ok = gen_server:call(Pid, {set_security, NewSecProps}, infinity),
    {ok, _} = ensure_full_commit(Db),
    ok;
set_security(_, _) ->
    throw(bad_request).

validate_security_object(SecProps) ->
    Admins = couch_util:get_value(<<"admins">>, SecProps, {[]}),
    % we fallback to readers here for backwards compatibility
    Members = couch_util:get_value(<<"members">>, SecProps,
        couch_util:get_value(<<"readers">>, SecProps, {[]})),
    ok = validate_names_and_roles(Admins),
    ok = validate_names_and_roles(Members),
    ok.

% validate user input
validate_names_and_roles({Props}) when is_list(Props) ->
    case couch_util:get_value(<<"names">>,Props,[]) of
    Ns when is_list(Ns) ->
            [throw("names must be a JSON list of strings") ||N <- Ns, not is_binary(N)],
            Ns;
    _ -> throw("names must be a JSON list of strings")
    end,
    case couch_util:get_value(<<"roles">>,Props,[]) of
    Rs when is_list(Rs) ->
        [throw("roles must be a JSON list of strings") ||R <- Rs, not is_binary(R)],
        Rs;
    _ -> throw("roles must be a JSON list of strings")
    end,
    ok.

get_revs_limit(#db{revs_limit=Limit}) ->
    Limit.

set_revs_limit(#db{update_pid=Pid}=Db, Limit) when Limit > 0 ->
    check_is_admin(Db),
    gen_server:call(Pid, {set_revs_limit, Limit}, infinity);
set_revs_limit(_Db, _Limit) ->
    throw(invalid_revs_limit).

name(#db{name=Name}) ->
    Name.

update_doc(Db, Doc, Options) ->
    update_doc(Db, Doc, Options, interactive_edit).

update_doc(Db, Doc, Options, UpdateType) ->
    case update_docs(Db, [Doc], Options, UpdateType) of
    {ok, [{ok, NewRev}]} ->
        {ok, NewRev};
    {ok, [{{_Id, _Rev}, Error}]} ->
        throw(Error);
    {ok, [Error]} ->
        throw(Error);
    {ok, []} ->
        % replication success
        {Pos, [RevId | _]} = Doc#doc.revs,
        {ok, {Pos, RevId}}
    end.

update_docs(Db, Docs) ->
    update_docs(Db, Docs, []).

% group_alike_docs groups the sorted documents into sublist buckets, by id.
% ([DocA, DocA, DocB, DocC], []) -> [[DocA, DocA], [DocB], [DocC]]
group_alike_docs(Docs) ->
    Sorted = lists:sort(fun({#doc{id=A},_},{#doc{id=B},_})-> A < B end, Docs),
    group_alike_docs(Sorted, []).

group_alike_docs([], Buckets) ->
    lists:reverse(lists:map(fun lists:reverse/1, Buckets));
group_alike_docs([Doc|Rest], []) ->
    group_alike_docs(Rest, [[Doc]]);
group_alike_docs([{Doc,Ref}|Rest], [Bucket|RestBuckets]) ->
    [{#doc{id=BucketId},_Ref}|_] = Bucket,
    case Doc#doc.id == BucketId of
    true ->
        % add to existing bucket
        group_alike_docs(Rest, [[{Doc,Ref}|Bucket]|RestBuckets]);
    false ->
        % add to new bucket
       group_alike_docs(Rest, [[{Doc,Ref}]|[Bucket|RestBuckets]])
    end.

validate_doc_update(#db{}=Db, #doc{id= <<"_design/",_/binary>>}, _GetDiskDocFun) ->
    catch check_is_admin(Db);
validate_doc_update(#db{validate_doc_funs=[]}, _Doc, _GetDiskDocFun) ->
    ok;
validate_doc_update(_Db, #doc{id= <<"_local/",_/binary>>}, _GetDiskDocFun) ->
    ok;
validate_doc_update(Db, Doc, GetDiskDocFun) ->
    DiskDoc = GetDiskDocFun(),
    JsonCtx = couch_util:json_user_ctx(Db),
    SecObj = get_security(Db),
    try [case Fun(Doc, DiskDoc, JsonCtx, SecObj) of
            ok -> ok;
            Error -> throw(Error)
        end || Fun <- Db#db.validate_doc_funs],
        ok
    catch
        throw:Error ->
            Error
    end.


prep_and_validate_update(Db, #doc{id=Id,revs={RevStart, Revs}}=Doc,
        OldFullDocInfo, LeafRevsDict, AllowConflict) ->
    case Revs of
    [PrevRev|_] ->
        case dict:find({RevStart, PrevRev}, LeafRevsDict) of
        {ok, {Deleted, DiskSp, DiskRevs}} ->
            case couch_doc:has_stubs(Doc) of
            true ->
                DiskDoc = make_doc(Db, Id, Deleted, DiskSp, DiskRevs),
                Doc2 = couch_doc:merge_stubs(Doc, DiskDoc),
                {validate_doc_update(Db, Doc2, fun() -> DiskDoc end), Doc2};
            false ->
                LoadDiskDoc = fun() -> make_doc(Db,Id,Deleted,DiskSp,DiskRevs) end,
                {validate_doc_update(Db, Doc, LoadDiskDoc), Doc}
            end;
        error when AllowConflict ->
            couch_doc:merge_stubs(Doc, #doc{}), % will generate error if
                                                        % there are stubs
            {validate_doc_update(Db, Doc, fun() -> nil end), Doc};
        error ->
            {conflict, Doc}
        end;
    [] ->
        % new doc, and we have existing revs.
        % reuse existing deleted doc
        if OldFullDocInfo#full_doc_info.deleted orelse AllowConflict ->
            {validate_doc_update(Db, Doc, fun() -> nil end), Doc};
        true ->
            {conflict, Doc}
        end
    end.



prep_and_validate_updates(_Db, [], [], _AllowConflict, AccPrepped,
        AccFatalErrors) ->
   {AccPrepped, AccFatalErrors};
prep_and_validate_updates(Db, [DocBucket|RestBuckets], [not_found|RestLookups],
        AllowConflict, AccPrepped, AccErrors) ->
    {PreppedBucket, AccErrors3} = lists:foldl(
        fun({#doc{revs=Revs}=Doc,Ref}, {AccBucket, AccErrors2}) ->
            case couch_doc:has_stubs(Doc) of
            true ->
                couch_doc:merge_stubs(Doc, #doc{}); % will throw exception
            false -> ok
            end,
            case Revs of
            {0, []} ->
                case validate_doc_update(Db, Doc, fun() -> nil end) of
                ok ->
                    {[{Doc, Ref} | AccBucket], AccErrors2};
                Error ->
                    {AccBucket, [{Ref, Error} | AccErrors2]}
                end;
            _ ->
                % old revs specified but none exist, a conflict
                {AccBucket, [{Ref, conflict} | AccErrors2]}
            end
        end,
        {[], AccErrors}, DocBucket),

    prep_and_validate_updates(Db, RestBuckets, RestLookups, AllowConflict,
            [lists:reverse(PreppedBucket) | AccPrepped], AccErrors3);
prep_and_validate_updates(Db, [DocBucket|RestBuckets],
        [{ok, #full_doc_info{rev_tree=OldRevTree}=OldFullDocInfo}|RestLookups],
        AllowConflict, AccPrepped, AccErrors) ->
    Leafs = couch_key_tree:get_all_leafs(OldRevTree),
    LeafRevsDict = dict:from_list([
        begin
            Deleted = element(1, LeafVal),
            Sp = element(2, LeafVal),
            {{Start, RevId}, {Deleted, Sp, Revs}}
        end ||
        {LeafVal, {Start, [RevId | _]} = Revs} <- Leafs
    ]),
    {PreppedBucket, AccErrors3} = lists:foldl(
        fun({Doc, Ref}, {Docs2Acc, AccErrors2}) ->
            case prep_and_validate_update(Db, Doc, OldFullDocInfo,
                    LeafRevsDict, AllowConflict) of
            {ok, Doc2} ->
                {[{Doc2, Ref} | Docs2Acc], AccErrors2};
            {Error, #doc{}} ->
                % Record the error
                {Docs2Acc, [{Ref, Error} |AccErrors2]}
            end
        end,
        {[], AccErrors}, DocBucket),
    prep_and_validate_updates(Db, RestBuckets, RestLookups, AllowConflict,
            [PreppedBucket | AccPrepped], AccErrors3).


update_docs(Db, Docs, Options) ->
    update_docs(Db, Docs, Options, interactive_edit).


prep_and_validate_replicated_updates(_Db, [], [], AccPrepped, AccErrors) ->
    Errors2 = [{{Id, {Pos, Rev}}, Error} ||
            {#doc{id=Id,revs={Pos,[Rev|_]}}, Error} <- AccErrors],
    {lists:reverse(AccPrepped), lists:reverse(Errors2)};
prep_and_validate_replicated_updates(Db, [Bucket|RestBuckets], [OldInfo|RestOldInfo], AccPrepped, AccErrors) ->
    case OldInfo of
    not_found ->
        {ValidatedBucket, AccErrors3} = lists:foldl(
            fun({Doc, Ref}, {AccPrepped2, AccErrors2}) ->
                case couch_doc:has_stubs(Doc) of
                true ->
                    couch_doc:merge_stubs(Doc, #doc{}); % will throw exception
                false -> ok
                end,
                case validate_doc_update(Db, Doc, fun() -> nil end) of
                ok ->
                    {[{Doc, Ref} | AccPrepped2], AccErrors2};
                Error ->
                    {AccPrepped2, [{Doc, Error} | AccErrors2]}
                end
            end,
            {[], AccErrors}, Bucket),
        prep_and_validate_replicated_updates(Db, RestBuckets, RestOldInfo, [ValidatedBucket | AccPrepped], AccErrors3);
    {ok, #full_doc_info{rev_tree=OldTree}} ->
        NewRevTree = lists:foldl(
            fun({NewDoc, _Ref}, AccTree) ->
                {NewTree, _} = couch_key_tree:merge(AccTree,
                    couch_doc:to_path(NewDoc), Db#db.revs_limit),
                NewTree
            end,
            OldTree, Bucket),
        Leafs = couch_key_tree:get_all_leafs_full(NewRevTree),
        LeafRevsFullDict = dict:from_list( [{{Start, RevId}, FullPath} || {Start, [{RevId, _}|_]}=FullPath <- Leafs]),
        {ValidatedBucket, AccErrors3} =
        lists:foldl(
            fun({#doc{id=Id,revs={Pos, [RevId|_]}}=Doc, Ref}, {AccValidated, AccErrors2}) ->
                case dict:find({Pos, RevId}, LeafRevsFullDict) of
                {ok, {Start, Path}} ->
                    % our unflushed doc is a leaf node. Go back on the path
                    % to find the previous rev that's on disk.

                    LoadPrevRevFun = fun() ->
                                make_first_doc_on_disk(Db,Id,Start-1, tl(Path))
                            end,

                    case couch_doc:has_stubs(Doc) of
                    true ->
                        DiskDoc = LoadPrevRevFun(),
                        Doc2 = couch_doc:merge_stubs(Doc, DiskDoc),
                        GetDiskDocFun = fun() -> DiskDoc end;
                    false ->
                        Doc2 = Doc,
                        GetDiskDocFun = LoadPrevRevFun
                    end,

                    case validate_doc_update(Db, Doc2, GetDiskDocFun) of
                    ok ->
                        {[{Doc2, Ref} | AccValidated], AccErrors2};
                    Error ->
                        {AccValidated, [{Doc, Error} | AccErrors2]}
                    end;
                _ ->
                    % this doc isn't a leaf or already exists in the tree.
                    % ignore but consider it a success.
                    {AccValidated, AccErrors2}
                end
            end,
            {[], AccErrors}, Bucket),
        prep_and_validate_replicated_updates(Db, RestBuckets, RestOldInfo,
                [ValidatedBucket | AccPrepped], AccErrors3)
    end.



new_revid(#doc{body=Body,revs={OldStart,OldRevs},
        atts=Atts,deleted=Deleted}) ->
    case [{N, T, M} || #att{name=N,type=T,md5=M} <- Atts, M =/= <<>>] of
    Atts2 when length(Atts) =/= length(Atts2) ->
        % We must have old style non-md5 attachments
        ?l2b(integer_to_list(couch_util:rand32()));
    Atts2 ->
        OldRev = case OldRevs of [] -> 0; [OldRev0|_] -> OldRev0 end,
        couch_util:md5(term_to_binary([Deleted, OldStart, OldRev, Body, Atts2]))
    end.

new_revs([], OutBuckets, IdRevsAcc) ->
    {lists:reverse(OutBuckets), IdRevsAcc};
new_revs([Bucket|RestBuckets], OutBuckets, IdRevsAcc) ->
    {NewBucket, IdRevsAcc3} = lists:mapfoldl(
        fun({#doc{revs={Start, RevIds}}=Doc, Ref}, IdRevsAcc2)->
        NewRevId = new_revid(Doc),
        {{Doc#doc{revs={Start+1, [NewRevId | RevIds]}}, Ref},
            [{Ref, {ok, {Start+1, NewRevId}}} | IdRevsAcc2]}
    end, IdRevsAcc, Bucket),
    new_revs(RestBuckets, [NewBucket|OutBuckets], IdRevsAcc3).

check_dup_atts(#doc{atts=Atts}=Doc) ->
    Atts2 = lists:sort(fun(#att{name=N1}, #att{name=N2}) -> N1 < N2 end, Atts),
    check_dup_atts2(Atts2),
    Doc.

check_dup_atts2([#att{name=N}, #att{name=N} | _]) ->
    throw({bad_request, <<"Duplicate attachments">>});
check_dup_atts2([_ | Rest]) ->
    check_dup_atts2(Rest);
check_dup_atts2(_) ->
    ok.


update_docs(Db, Docs, Options, replicated_changes) ->
    increment_stat(Db, {couchdb, database_writes}),
    % associate reference with each doc in order to track duplicates
    Docs2 = lists:map(fun(Doc) -> {Doc, make_ref()} end, Docs),
    DocBuckets = before_docs_update(Db, group_alike_docs(Docs2)),
    case (Db#db.validate_doc_funs /= []) orelse
        lists:any(
            fun({#doc{id= <<?DESIGN_DOC_PREFIX, _/binary>>}, _Ref}) -> true;
            ({#doc{atts=Atts}, _Ref}) ->
                Atts /= []
            end, Docs2) of
    true ->
        Ids = [Id || [{#doc{id=Id}, _Ref}|_] <- DocBuckets],
        ExistingDocs = get_full_doc_infos(Db, Ids),

        {DocBuckets2, DocErrors} =
                prep_and_validate_replicated_updates(Db, DocBuckets, ExistingDocs, [], []),
        DocBuckets3 = [Bucket || [_|_]=Bucket <- DocBuckets2]; % remove empty buckets
    false ->
        DocErrors = [],
        DocBuckets3 = DocBuckets
    end,
<<<<<<< HEAD
    DocBuckets4 = [[doc_flush_atts(check_dup_atts(Doc), Db#db.fd)
            || Doc <- Bucket] || Bucket <- DocBuckets3],
=======
    DocBuckets4 = [[{doc_flush_atts(check_dup_atts(Doc), Db#db.updater_fd), Ref}
            || {Doc, Ref} <- Bucket] || Bucket <- DocBuckets3],
>>>>>>> 6dba2e91
    {ok, []} = write_and_commit(Db, DocBuckets4, [], [merge_conflicts | Options]),
    {ok, DocErrors};

update_docs(Db, Docs, Options, interactive_edit) ->
    increment_stat(Db, {couchdb, database_writes}),
    AllOrNothing = lists:member(all_or_nothing, Options),
    % go ahead and generate the new revision ids for the documents.
    % separate out the NonRep documents from the rest of the documents

    % associate reference with each doc in order to track duplicates
    Docs2 = lists:map(fun(Doc) -> {Doc, make_ref()} end,Docs),
    {Docs3, NonRepDocs} = lists:foldl(
         fun({#doc{id=Id},_Ref}=Doc, {DocsAcc, NonRepDocsAcc}) ->
            case Id of
            <<?LOCAL_DOC_PREFIX, _/binary>> ->
                {DocsAcc, [Doc | NonRepDocsAcc]};
            Id->
                {[Doc | DocsAcc], NonRepDocsAcc}
            end
<<<<<<< HEAD
        end, {[], []}, Docs),

    DocBuckets = group_alike_docs(Docs2),
=======
        end, {[], []}, Docs2),

    DocBuckets = before_docs_update(Db, group_alike_docs(Docs3)),
>>>>>>> 6dba2e91

    case (Db#db.validate_doc_funs /= []) orelse
        lists:any(
            fun({#doc{id= <<?DESIGN_DOC_PREFIX, _/binary>>}, _Ref}) ->
                true;
            ({#doc{atts=Atts}, _Ref}) ->
                Atts /= []
            end, Docs3) of
    true ->
        % lookup the doc by id and get the most recent
        Ids = [Id || [{#doc{id=Id}, _Ref}|_] <- DocBuckets],
        ExistingDocInfos = get_full_doc_infos(Db, Ids),

        {DocBucketsPrepped, PreCommitFailures} = prep_and_validate_updates(Db,
                DocBuckets, ExistingDocInfos, AllOrNothing, [], []),

        % strip out any empty buckets
        DocBuckets2 = [Bucket || [_|_] = Bucket <- DocBucketsPrepped];
    false ->
        PreCommitFailures = [],
        DocBuckets2 = DocBuckets
    end,

    if (AllOrNothing) and (PreCommitFailures /= []) ->
        {aborted,
         lists:foldl(fun({#doc{id=Id,revs={Pos, RevIds}}, Ref},Acc) ->
                         case lists:keyfind(Ref,1,PreCommitFailures) of
                         {Ref, Error} ->
                             [{{Id,{Pos,RevIds}}, Error} | Acc];
                         false ->
                             Acc
                         end
                     end,[],Docs3)};

    true ->
        Options2 = if AllOrNothing -> [merge_conflicts];
                true -> [] end ++ Options,
        DocBuckets3 = [[
<<<<<<< HEAD
                doc_flush_atts(set_new_att_revpos(
                        check_dup_atts(Doc)), Db#db.fd)
                || Doc <- B] || B <- DocBuckets2],
=======
                {doc_flush_atts(set_new_att_revpos(
                        check_dup_atts(Doc)), Db#db.updater_fd), Ref}
                || {Doc, Ref} <- B] || B <- DocBuckets2],
>>>>>>> 6dba2e91
        {DocBuckets4, IdRevs} = new_revs(DocBuckets3, [], []),

        {ok, CommitResults} = write_and_commit(Db, DocBuckets4, NonRepDocs, Options2),

        ResultsDict = dict:from_list(IdRevs ++ CommitResults ++ PreCommitFailures),
        {ok, lists:map(
            fun({#doc{}, Ref}) ->
                {ok, Result} = dict:find(Ref, ResultsDict),
                Result
            end, Docs2)}
    end.

% Returns the first available document on disk. Input list is a full rev path
% for the doc.
make_first_doc_on_disk(_Db, _Id, _Pos, []) ->
    nil;
make_first_doc_on_disk(Db, Id, Pos, [{_Rev, #doc{}} | RestPath]) ->
    make_first_doc_on_disk(Db, Id, Pos-1, RestPath);
make_first_doc_on_disk(Db, Id, Pos, [{_Rev, ?REV_MISSING}|RestPath]) ->
    make_first_doc_on_disk(Db, Id, Pos - 1, RestPath);
make_first_doc_on_disk(Db, Id, Pos, [{_Rev, RevValue} |_]=DocPath) ->
    IsDel = element(1, RevValue),
    Sp = element(2, RevValue),
    Revs = [Rev || {Rev, _} <- DocPath],
    make_doc(Db, Id, IsDel, Sp, {Pos, Revs}).

set_commit_option(Options) ->
    CommitSettings = {
        [true || O <- Options, O==full_commit orelse O==delay_commit],
        couch_config:get("couchdb", "delayed_commits", "false")
    },
    case CommitSettings of
    {[true], _} ->
        Options; % user requested explicit commit setting, do not change it
    {_, "true"} ->
        Options; % delayed commits are enabled, do nothing
    {_, "false"} ->
        [full_commit|Options];
    {_, Else} ->
        ?LOG_ERROR("[couchdb] delayed_commits setting must be true/false, not ~p",
            [Else]),
        [full_commit|Options]
    end.

collect_results(UpdatePid, MRef, ResultsAcc) ->
    receive
    {result, UpdatePid, Result} ->
        collect_results(UpdatePid, MRef, [Result | ResultsAcc]);
    {done, UpdatePid} ->
        {ok, ResultsAcc};
    {retry, UpdatePid} ->
        retry;
    {'DOWN', MRef, _, _, Reason} ->
        exit(Reason)
    end.

write_and_commit(#db{update_pid=UpdatePid}=Db, DocBuckets1,
        NonRepDocs, Options0) ->
    DocBuckets = prepare_doc_summaries(Db, DocBuckets1),
    Options = set_commit_option(Options0),
    MergeConflicts = lists:member(merge_conflicts, Options),
    FullCommit = lists:member(full_commit, Options),
    MRef = erlang:monitor(process, UpdatePid),
    try
        UpdatePid ! {update_docs, self(), DocBuckets, NonRepDocs, MergeConflicts, FullCommit},
        case collect_results(UpdatePid, MRef, []) of
        {ok, Results} -> {ok, Results};
        retry ->
            % This can happen if the db file we wrote to was swapped out by
            % compaction. Retry by reopening the db and writing to the current file
            {ok, Db2} = open_ref_counted(Db#db.main_pid, self()),
            DocBuckets2 = [
<<<<<<< HEAD
                [doc_flush_atts(Doc, Db2#db.fd) || Doc <- Bucket] ||
=======
                [{doc_flush_atts(Doc, Db2#db.updater_fd), Ref} || {Doc, Ref} <- Bucket] ||
>>>>>>> 6dba2e91
                Bucket <- DocBuckets1
            ],
            % We only retry once
            DocBuckets3 = prepare_doc_summaries(Db2, DocBuckets2),
            close(Db2),
            UpdatePid ! {update_docs, self(), DocBuckets3, NonRepDocs, MergeConflicts, FullCommit},
            case collect_results(UpdatePid, MRef, []) of
            {ok, Results} -> {ok, Results};
            retry -> throw({update_error, compaction_retry})
            end
        end
    after
        erlang:demonitor(MRef, [flush])
    end.


prepare_doc_summaries(Db, BucketList) ->
    [lists:map(
        fun({#doc{body = Body, atts = Atts} = Doc, Ref}) ->
            DiskAtts = [{N, T, P, AL, DL, R, M, E} ||
                #att{name = N, type = T, data = {_, P}, md5 = M, revpos = R,
                    att_len = AL, disk_len = DL, encoding = E} <- Atts],
            AttsFd = case Atts of
            [#att{data = {Fd, _}} | _] ->
                Fd;
            [] ->
                nil
            end,
            SummaryChunk = couch_db_updater:make_doc_summary(Db, {Body, DiskAtts}),
            {Doc#doc{body = {summary, SummaryChunk, AttsFd}}, Ref}
        end,
        Bucket) || Bucket <- BucketList].


before_docs_update(#db{before_doc_update = nil}, BucketList) ->
    BucketList;
before_docs_update(#db{before_doc_update = Fun} = Db, BucketList) ->
    [lists:map(
        fun({Doc, Ref}) ->
            NewDoc = Fun(couch_doc:with_ejson_body(Doc), Db),
            {NewDoc, Ref}
        end,
        Bucket) || Bucket <- BucketList].


set_new_att_revpos(#doc{revs={RevPos,_Revs},atts=Atts}=Doc) ->
    Doc#doc{atts= lists:map(fun(#att{data={_Fd,_Sp}}=Att) ->
            % already commited to disk, do not set new rev
            Att;
        (Att) ->
            Att#att{revpos=RevPos+1}
        end, Atts)}.


doc_flush_atts(Doc, Fd) ->
    Doc#doc{atts=[flush_att(Fd, Att) || Att <- Doc#doc.atts]}.

check_md5(_NewSig, <<>>) -> ok;
check_md5(Sig, Sig) -> ok;
check_md5(_, _) -> throw(md5_mismatch).

flush_att(Fd, #att{data={Fd0, _}}=Att) when Fd0 == Fd ->
    % already written to our file, nothing to write
    Att;

flush_att(Fd, #att{data={OtherFd,StreamPointer}, md5=InMd5,
    disk_len=InDiskLen} = Att) ->
    {NewStreamData, Len, _IdentityLen, Md5, IdentityMd5} =
            couch_stream:copy_to_new_stream(OtherFd, StreamPointer, Fd),
    check_md5(IdentityMd5, InMd5),
    Att#att{data={Fd, NewStreamData}, md5=Md5, att_len=Len, disk_len=InDiskLen};

flush_att(Fd, #att{data=Data}=Att) when is_binary(Data) ->
    with_stream(Fd, Att, fun(OutputStream) ->
        couch_stream:write(OutputStream, Data)
    end);

flush_att(Fd, #att{data=Fun,att_len=undefined}=Att) when is_function(Fun) ->
    MaxChunkSize = list_to_integer(
        couch_config:get("couchdb", "attachment_stream_buffer_size", "4096")),
    with_stream(Fd, Att, fun(OutputStream) ->
        % Fun(MaxChunkSize, WriterFun) must call WriterFun
        % once for each chunk of the attachment,
        Fun(MaxChunkSize,
            % WriterFun({Length, Binary}, State)
            % WriterFun({0, _Footers}, State)
            % Called with Length == 0 on the last time.
            % WriterFun returns NewState.
            fun({0, Footers}, _) ->
                F = mochiweb_headers:from_binary(Footers),
                case mochiweb_headers:get_value("Content-MD5", F) of
                undefined ->
                    ok;
                Md5 ->
                    {md5, base64:decode(Md5)}
                end;
            ({_Length, Chunk}, _) ->
                couch_stream:write(OutputStream, Chunk)
            end, ok)
    end);

flush_att(Fd, #att{data=Fun,att_len=AttLen}=Att) when is_function(Fun) ->
    with_stream(Fd, Att, fun(OutputStream) ->
        write_streamed_attachment(OutputStream, Fun, AttLen)
    end).


compressible_att_type(MimeType) when is_binary(MimeType) ->
    compressible_att_type(?b2l(MimeType));
compressible_att_type(MimeType) ->
    TypeExpList = re:split(
        couch_config:get("attachments", "compressible_types", ""),
        "\\s*,\\s*",
        [{return, list}]
    ),
    lists:any(
        fun(TypeExp) ->
            Regexp = ["^\\s*", re:replace(TypeExp, "\\*", ".*"),
                "(?:\\s*;.*?)?\\s*", $$],
            re:run(MimeType, Regexp, [caseless]) =/= nomatch
        end,
        [T || T <- TypeExpList, T /= []]
    ).

% From RFC 2616 3.6.1 - Chunked Transfer Coding
%
%   In other words, the origin server is willing to accept
%   the possibility that the trailer fields might be silently
%   discarded along the path to the client.
%
% I take this to mean that if "Trailers: Content-MD5\r\n"
% is present in the request, but there is no Content-MD5
% trailer, we're free to ignore this inconsistency and
% pretend that no Content-MD5 exists.
with_stream(Fd, #att{md5=InMd5,type=Type,encoding=Enc}=Att, Fun) ->
    BufferSize = list_to_integer(
        couch_config:get("couchdb", "attachment_stream_buffer_size", "4096")),
    {ok, OutputStream} = case (Enc =:= identity) andalso
        compressible_att_type(Type) of
    true ->
        CompLevel = list_to_integer(
            couch_config:get("attachments", "compression_level", "0")
        ),
        couch_stream:open(Fd, [{buffer_size, BufferSize},
            {encoding, gzip}, {compression_level, CompLevel}]);
    _ ->
        couch_stream:open(Fd, [{buffer_size, BufferSize}])
    end,
    ReqMd5 = case Fun(OutputStream) of
        {md5, FooterMd5} ->
            case InMd5 of
                md5_in_footer -> FooterMd5;
                _ -> InMd5
            end;
        _ ->
            InMd5
    end,
    {StreamInfo, Len, IdentityLen, Md5, IdentityMd5} =
        couch_stream:close(OutputStream),
    check_md5(IdentityMd5, ReqMd5),
    {AttLen, DiskLen, NewEnc} = case Enc of
    identity ->
        case {Md5, IdentityMd5} of
        {Same, Same} ->
            {Len, IdentityLen, identity};
        _ ->
            {Len, IdentityLen, gzip}
        end;
    gzip ->
        case {Att#att.att_len, Att#att.disk_len} of
        {AL, DL} when AL =:= undefined orelse DL =:= undefined ->
            % Compressed attachment uploaded through the standalone API.
            {Len, Len, gzip};
        {AL, DL} ->
            % This case is used for efficient push-replication, where a
            % compressed attachment is located in the body of multipart
            % content-type request.
            {AL, DL, gzip}
        end
    end,
    Att#att{
        data={Fd,StreamInfo},
        att_len=AttLen,
        disk_len=DiskLen,
        md5=Md5,
        encoding=NewEnc
    }.


write_streamed_attachment(_Stream, _F, 0) ->
    ok;
write_streamed_attachment(Stream, F, LenLeft) when LenLeft > 0 ->
    Bin = read_next_chunk(F, LenLeft),
    ok = couch_stream:write(Stream, Bin),
    write_streamed_attachment(Stream, F, LenLeft - size(Bin)).

read_next_chunk(F, _) when is_function(F, 0) ->
    F();
read_next_chunk(F, LenLeft) when is_function(F, 1) ->
    F(lists:min([LenLeft, 16#2000])).

enum_docs_since_reduce_to_count(Reds) ->
    couch_btree:final_reduce(
            fun couch_db_updater:btree_by_seq_reduce/2, Reds).

enum_docs_reduce_to_count(Reds) ->
    FinalRed = couch_btree:final_reduce(
            fun couch_db_updater:btree_by_id_reduce/2, Reds),
    element(1, FinalRed).

changes_since(Db, StartSeq, Fun, Acc) ->
    changes_since(Db, StartSeq, Fun, [], Acc).

changes_since(Db, StartSeq, Fun, Options, Acc) ->
    Wrapper = fun(DocInfo, _Offset, Acc2) -> Fun(DocInfo, Acc2) end,
    {ok, _LastReduction, AccOut} = couch_btree:fold(Db#db.docinfo_by_seq_btree,
        Wrapper, Acc, [{start_key, StartSeq + 1}] ++ Options),
    {ok, AccOut}.

count_changes_since(Db, SinceSeq) ->
    BTree = Db#db.docinfo_by_seq_btree,
    {ok, Changes} =
    couch_btree:fold_reduce(BTree,
        fun(_SeqStart, PartialReds, 0) ->
            {ok, couch_btree:final_reduce(BTree, PartialReds)}
        end,
        0, [{start_key, SinceSeq + 1}]),
    Changes.

enum_docs_since(Db, SinceSeq, InFun, Acc, Options) ->
    {ok, LastReduction, AccOut} = couch_btree:fold(
        Db#db.docinfo_by_seq_btree, InFun, Acc,
        [{start_key, SinceSeq + 1} | Options]),
    {ok, enum_docs_since_reduce_to_count(LastReduction), AccOut}.

enum_docs(Db, InFun, InAcc, Options) ->
    FoldFun = skip_deleted(InFun),
    {ok, LastReduce, OutAcc} = couch_btree:fold(
        Db#db.fulldocinfo_by_id_btree, FoldFun, InAcc, Options),
    {ok, enum_docs_reduce_to_count(LastReduce), OutAcc}.

% server functions

init({DbName, Filepath, Fd, Options}) ->
    {ok, UpdaterPid} = gen_server:start_link(couch_db_updater, {self(), DbName, Filepath, Fd, Options}, []),
    {ok, #db{fd_ref_counter=RefCntr}=Db} = gen_server:call(UpdaterPid, get_db),
    couch_ref_counter:add(RefCntr),
    case lists:member(sys_db, Options) of
    true ->
        ok;
    false ->
        couch_stats_collector:track_process_count({couchdb, open_databases})
    end,
    process_flag(trap_exit, true),
    {ok, Db}.

terminate(_Reason, Db) ->
    couch_util:shutdown_sync(Db#db.update_pid),
    ok.

handle_call({open_ref_count, OpenerPid}, _, #db{fd_ref_counter=RefCntr}=Db) ->
    ok = couch_ref_counter:add(RefCntr, OpenerPid),
    {reply, {ok, Db}, Db};
handle_call(is_idle, _From, #db{fd_ref_counter=RefCntr, compactor_pid=Compact,
            waiting_delayed_commit=Delay}=Db) ->
    % Idle means no referrers. Unless in the middle of a compaction file switch,
    % there are always at least 2 referrers, couch_db_updater and us.
    {reply, (Delay == nil) andalso (Compact == nil) andalso (couch_ref_counter:count(RefCntr) == 2), Db};
handle_call({db_updated, NewDb}, _From, #db{fd_ref_counter=OldRefCntr}) ->
    #db{fd_ref_counter=NewRefCntr}=NewDb,
    case NewRefCntr =:= OldRefCntr of
    true -> ok;
    false ->
        couch_ref_counter:add(NewRefCntr),
        couch_ref_counter:drop(OldRefCntr)
    end,
    {reply, ok, NewDb};
handle_call(get_db, _From, Db) ->
    {reply, {ok, Db}, Db}.


handle_cast(Msg, Db) ->
    ?LOG_ERROR("Bad cast message received for db ~s: ~p", [Db#db.name, Msg]),
    exit({error, Msg}).

code_change(_OldVsn, State, _Extra) ->
    {ok, State}.

handle_info({'EXIT', _Pid, normal}, Db) ->
    {noreply, Db};
handle_info({'EXIT', _Pid, Reason}, Server) ->
    {stop, Reason, Server};
handle_info(Msg, Db) ->
    ?LOG_ERROR("Bad message received for db ~s: ~p", [Db#db.name, Msg]),
    exit({error, Msg}).


%%% Internal function %%%
open_doc_revs_int(Db, IdRevs, Options) ->
    Ids = [Id || {Id, _Revs} <- IdRevs],
    LookupResults = get_full_doc_infos(Db, Ids),
    lists:zipwith(
        fun({Id, Revs}, Lookup) ->
            case Lookup of
            {ok, #full_doc_info{rev_tree=RevTree}} ->
                {FoundRevs, MissingRevs} =
                case Revs of
                all ->
                    {couch_key_tree:get_all_leafs(RevTree), []};
                _ ->
                    case lists:member(latest, Options) of
                    true ->
                        couch_key_tree:get_key_leafs(RevTree, Revs);
                    false ->
                        couch_key_tree:get(RevTree, Revs)
                    end
                end,
                FoundResults =
                lists:map(fun({Value, {Pos, [Rev|_]}=FoundRevPath}) ->
                    case Value of
                    ?REV_MISSING ->
                        % we have the rev in our list but know nothing about it
                        {{not_found, missing}, {Pos, Rev}};
                    RevValue ->
                        IsDeleted = element(1, RevValue),
                        SummaryPtr = element(2, RevValue),
                        {ok, make_doc(Db, Id, IsDeleted, SummaryPtr, FoundRevPath)}
                    end
                end, FoundRevs),
                Results = FoundResults ++ [{{not_found, missing}, MissingRev} || MissingRev <- MissingRevs],
                {ok, Results};
            not_found when Revs == all ->
                {ok, []};
            not_found ->
                {ok, [{{not_found, missing}, Rev} || Rev <- Revs]}
            end
        end,
        IdRevs, LookupResults).

open_doc_int(Db, <<?LOCAL_DOC_PREFIX, _/binary>> = Id, Options) ->
    case couch_btree:lookup(Db#db.local_docs_btree, [Id]) of
    [{ok, {_, {Rev, BodyData}}}] ->
        Doc = #doc{id=Id, revs={0, [?l2b(integer_to_list(Rev))]}, body=BodyData},
        apply_open_options({ok, Doc}, Options);
    [not_found] ->
        {not_found, missing}
    end;
open_doc_int(Db, #doc_info{id=Id,revs=[RevInfo|_]}=DocInfo, Options) ->
    #rev_info{deleted=IsDeleted,rev={Pos,RevId},body_sp=Bp} = RevInfo,
    Doc = make_doc(Db, Id, IsDeleted, Bp, {Pos,[RevId]}),
    apply_open_options(
       {ok, Doc#doc{meta=doc_meta_info(DocInfo, [], Options)}}, Options);
open_doc_int(Db, #full_doc_info{id=Id,rev_tree=RevTree}=FullDocInfo, Options) ->
    #doc_info{revs=[#rev_info{deleted=IsDeleted,rev=Rev,body_sp=Bp}|_]} =
        DocInfo = couch_doc:to_doc_info(FullDocInfo),
    {[{_, RevPath}], []} = couch_key_tree:get(RevTree, [Rev]),
    Doc = make_doc(Db, Id, IsDeleted, Bp, RevPath),
    apply_open_options(
        {ok, Doc#doc{meta=doc_meta_info(DocInfo, RevTree, Options)}}, Options);
open_doc_int(Db, Id, Options) ->
    case get_full_doc_info(Db, Id) of
    {ok, FullDocInfo} ->
        open_doc_int(Db, FullDocInfo, Options);
    not_found ->
        {not_found, missing}
    end.

doc_meta_info(#doc_info{high_seq=Seq,revs=[#rev_info{rev=Rev}|RestInfo]}, RevTree, Options) ->
    case lists:member(revs_info, Options) of
    false -> [];
    true ->
        {[{Pos, RevPath}],[]} =
            couch_key_tree:get_full_key_paths(RevTree, [Rev]),

        [{revs_info, Pos, lists:map(
            fun({Rev1, ?REV_MISSING}) ->
                {Rev1, missing};
            ({Rev1, RevValue}) ->
                case element(1, RevValue) of
                true ->
                    {Rev1, deleted};
                false ->
                    {Rev1, available}
                end
            end, RevPath)}]
    end ++
    case lists:member(conflicts, Options) of
    false -> [];
    true ->
        case [Rev1 || #rev_info{rev=Rev1,deleted=false} <- RestInfo] of
        [] -> [];
        ConflictRevs -> [{conflicts, ConflictRevs}]
        end
    end ++
    case lists:member(deleted_conflicts, Options) of
    false -> [];
    true ->
        case [Rev1 || #rev_info{rev=Rev1,deleted=true} <- RestInfo] of
        [] -> [];
        DelConflictRevs -> [{deleted_conflicts, DelConflictRevs}]
        end
    end ++
    case lists:member(local_seq, Options) of
    false -> [];
    true -> [{local_seq, Seq}]
    end.

read_doc(#db{fd=Fd}, Pos) ->
    couch_file:pread_term(Fd, Pos).


make_doc(#db{fd = Fd} = Db, Id, Deleted, Bp, RevisionPath) ->
    {BodyData, Atts} =
    case Bp of
    nil ->
        {[], []};
    _ ->
        {ok, {BodyData0, Atts00}} = read_doc(Db, Bp),
        Atts0 = case Atts00 of
        _ when is_binary(Atts00) ->
            couch_compress:decompress(Atts00);
        _ when is_list(Atts00) ->
            % pre 1.2 format
            Atts00
        end,
        {BodyData0,
            lists:map(
                fun({Name,Type,Sp,AttLen,DiskLen,RevPos,Md5,Enc}) ->
                    #att{name=Name,
                        type=Type,
                        att_len=AttLen,
                        disk_len=DiskLen,
                        md5=Md5,
                        revpos=RevPos,
                        data={Fd,Sp},
                        encoding=
                            case Enc of
                            true ->
                                % 0110 UPGRADE CODE
                                gzip;
                            false ->
                                % 0110 UPGRADE CODE
                                identity;
                            _ ->
                                Enc
                            end
                    };
                ({Name,Type,Sp,AttLen,RevPos,Md5}) ->
                    #att{name=Name,
                        type=Type,
                        att_len=AttLen,
                        disk_len=AttLen,
                        md5=Md5,
                        revpos=RevPos,
                        data={Fd,Sp}};
                ({Name,{Type,Sp,AttLen}}) ->
                    #att{name=Name,
                        type=Type,
                        att_len=AttLen,
                        disk_len=AttLen,
                        md5= <<>>,
                        revpos=0,
                        data={Fd,Sp}}
                end, Atts0)}
    end,
    Doc = #doc{
        id = Id,
        revs = RevisionPath,
        body = BodyData,
        atts = Atts,
        deleted = Deleted
    },
    after_doc_read(Db, Doc).


after_doc_read(#db{after_doc_read = nil}, Doc) ->
    Doc;
after_doc_read(#db{after_doc_read = Fun} = Db, Doc) ->
    Fun(couch_doc:with_ejson_body(Doc), Db).


increment_stat(#db{options = Options}, Stat) ->
    case lists:member(sys_db, Options) of
    true ->
        ok;
    false ->
        couch_stats_collector:increment(Stat)
    end.

skip_deleted(FoldFun) ->
    fun
        (visit, KV, Reds, Acc) ->
            FoldFun(KV, Reds, Acc);
        (traverse, _LK, {Undeleted, _Del, _Size}, Acc) when Undeleted == 0 ->
            {skip, Acc};
        (traverse, _, _, Acc) ->
            {ok, Acc}
    end.<|MERGE_RESOLUTION|>--- conflicted
+++ resolved
@@ -704,13 +704,8 @@
         DocErrors = [],
         DocBuckets3 = DocBuckets
     end,
-<<<<<<< HEAD
-    DocBuckets4 = [[doc_flush_atts(check_dup_atts(Doc), Db#db.fd)
-            || Doc <- Bucket] || Bucket <- DocBuckets3],
-=======
-    DocBuckets4 = [[{doc_flush_atts(check_dup_atts(Doc), Db#db.updater_fd), Ref}
+    DocBuckets4 = [[{doc_flush_atts(check_dup_atts(Doc), Db#db.fd), Ref}
             || {Doc, Ref} <- Bucket] || Bucket <- DocBuckets3],
->>>>>>> 6dba2e91
     {ok, []} = write_and_commit(Db, DocBuckets4, [], [merge_conflicts | Options]),
     {ok, DocErrors};
 
@@ -730,15 +725,9 @@
             Id->
                 {[Doc | DocsAcc], NonRepDocsAcc}
             end
-<<<<<<< HEAD
-        end, {[], []}, Docs),
-
-    DocBuckets = group_alike_docs(Docs2),
-=======
         end, {[], []}, Docs2),
 
     DocBuckets = before_docs_update(Db, group_alike_docs(Docs3)),
->>>>>>> 6dba2e91
 
     case (Db#db.validate_doc_funs /= []) orelse
         lists:any(
@@ -777,15 +766,9 @@
         Options2 = if AllOrNothing -> [merge_conflicts];
                 true -> [] end ++ Options,
         DocBuckets3 = [[
-<<<<<<< HEAD
-                doc_flush_atts(set_new_att_revpos(
-                        check_dup_atts(Doc)), Db#db.fd)
-                || Doc <- B] || B <- DocBuckets2],
-=======
                 {doc_flush_atts(set_new_att_revpos(
-                        check_dup_atts(Doc)), Db#db.updater_fd), Ref}
+                        check_dup_atts(Doc)), Db#db.fd), Ref}
                 || {Doc, Ref} <- B] || B <- DocBuckets2],
->>>>>>> 6dba2e91
         {DocBuckets4, IdRevs} = new_revs(DocBuckets3, [], []),
 
         {ok, CommitResults} = write_and_commit(Db, DocBuckets4, NonRepDocs, Options2),
@@ -858,11 +841,7 @@
             % compaction. Retry by reopening the db and writing to the current file
             {ok, Db2} = open_ref_counted(Db#db.main_pid, self()),
             DocBuckets2 = [
-<<<<<<< HEAD
-                [doc_flush_atts(Doc, Db2#db.fd) || Doc <- Bucket] ||
-=======
-                [{doc_flush_atts(Doc, Db2#db.updater_fd), Ref} || {Doc, Ref} <- Bucket] ||
->>>>>>> 6dba2e91
+                [{doc_flush_atts(Doc, Db2#db.fd), Ref} || {Doc, Ref} <- Bucket] ||
                 Bucket <- DocBuckets1
             ],
             % We only retry once
